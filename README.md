# gvcode

gvcode is a Gio based text editor component for code editing.

## Key Features:

- Uses a PieceTable backed text buffer for efficient text editing.  
- Optimized undo/redo operations with built-in support in the PieceTable.  
- Supports both hard and soft tabs, ensuring alignment with tab stops. 
- Lines can be unwrapped, with horizontal scrolling supported.  
- Syntax highlighting is available by applying text styles.  
- Built-in line numbers for better readability.  
- Auto-complete of bracket pairs and quote pairs.
- Auto-indent new lines.
- Bracket auto-indent.
- Increase or descease indents of multi-lines using Tab key and Shift+Tab.
- Expanded shortcuts support via command registry.
- Flexible auto-completion via the Completion API, a built-in implementation is provided as an Add-On.
- Large file rendering(Planned).

## Why another code editor?

I ported Gio's editor component to [gioview](https://github.com/oligo/gioview) and added a few features to support basic code editing, but it is far from a good code editor. Keep expanding the original editor seems a wise decision, but the design of the original editor makes it hard to adding more features. And it is also not performant enough for large file editing/rendering. Most importantly it lacks tab/tab stop support. When I tried to add tab stop support to it, I found it needs a new overall design, so there is gvcode.

## Key Design

Gio's text shaper layout the whole document in one pass, although internally the document is processed by paragraphs. After the shaping flow, there is a iterator style API to get the shaped glyphs one by one. This is what Gio's editor does when layouting the texts. 

Gvcode has chosen another way. gvcode read and layout in a paragraph by paragrah manner. The outcomes are joined together to assemble the final document view. This gives up the oppertunity to process the text only visible in the viewport, making incremental shaping possible. Besides that we can also process tab expanding & tab stops at line level, because we have full control of the paragraph layout. To achive that goal, gvcode implemented its own line wrapper.


## Screenshots
![Example editor](screenshot.png)

## How To Use

Gvcode exports simple APIs to ease the integration with your project. Here is a basic example:

```go
    state := &editor.Editor{}
    var ops op.Ops

    for {
        e := ed.window.Event()

        switch e := e.(type) {
        case app.DestroyEvent:
            return e.Err
        case app.FrameEvent:
            gtx := app.NewContext(&ops, e)
            
            es := gvcode.NewEditor(th, state)
            es.Font.Typeface = "monospace"
            es.TextSize = unit.Sp(12)
            es.LineHeightScale = 1.5
            es.Layout(gtx)

            e.Frame(gtx.Ops)
        }
    }
```

For a full working example, please see code in the folder `./example`.

### Configuration

`gvcode` uses `EditorOption` to configure the various part of the editor. Here's how you can do that:

```go
    editor := &Editor{}
    editor.WithOptions(
        gvcode.WithSoftTab(true),
        gvcode.WithQuotePairs(quotePairs),
        gvcode.WithBracketPairs(bracketPairs),
        gvcode.WithAutoCompletion(completion),
    )
```

Some of the configurable properties might be missing from the `EditorOption` APIs, in this case you can set it directly to the editor.
Besides that, a `EditorStyle` object is provided to easy the initial setup.

Some of the notable options are illustrated below.

- `WithWordSeperators`: This is an optional configuration that set the word seperators. `gvcode` uses common word seperators as default value if there is no custom seperators. Please be aware that unicode whitespaces are always accounted, so there is no need to add them.
- `WithQuotePairs`: This configures the characters treated as quotes. Configured quote characters can be auto-completed if the left character is typed. This option is also optional if there is no extra requirements. 
- `WithBracketPairs`: This configures the characters treated as brackets. Configured brackets characters can be auto-completed if the left character is typed. This option is also optional if there is no extra requirements. 
- `WrapLine`: This configuration affects how the lines of text are layouted. If setting to true, a line of text will be broken into multiple visual lines when reaching the maximum width of the editor. If it is disabled, the editor make the text scrollable in the horizontal direction.
- `WithAutoCompletion`: This configures the auto-completion component. Details are illustrated in the section below.
- `AddBeforePasteHook`: This configres a hook to transform the text before pasting text.

#### Hooks

Hooks are used to intercept various operations and apply custom logic to the data. There is only one hook at this time.

- `BeforePasteHook`:  Transform the text before pasting text.

#### Command

Commands are specific key bindings and their handlers when the keys are pressed. They can be used extend the functionality of the editor. Please note that built-in key bindings are not yet open to customize.

Here is how to use it to add a custom key binding.

```go
    // register a command.
    editor.RegisterCommand(tag, key.Filter{Name: key.NameUpArrow, Optional: key.ModShift},
        func(gtx layout.Context, evt key.Event) gvcode.EditorEvent {
            // do something with the event.
            return nil
        },
    )

    // commands can also be removed at runtime
    editor.RemoveCommands(tag)
```

Commands are managed by groups, and you have to provide a tag (usually a pointer to the widget) when registering. The tag indicates the owner of the commands. If a key is already registered, the newly added one will "replace" the old one, and keyboard events are only delivered to the newly registered command handler until it is removed.

In the case of a overlay widget, this enables us to handle keyboard events without loosing focus of the editor. This is how the completion popup works behind the scene.


#### Auto-Completion

`gvcode` provides extensible auto-completion component. The central component is the `Completion` interface which acts as the scheduler between the editor and the completion algorithm, and the popup widget.

To setup an auto-completion component, we have to provide the following parts:
1. `Trigger`: Tell the editor in what condition can it activate the completion. An activated completion shows a popup box. 
    * `Characters`: This activates the completion if the user typed the required characters.
    * `KeyTrigger`: This activates the competion if the required key binding is pressed.
    * Other: This activates the completion if when any of the allowed characters are typed.

2. `Completor`: Completors provide completion algorithms to the completion component. The completion component accepts multiple completors so you can have different completors for different sources.
3. `CompletionPopup`: A `CompletionPopup` shows completion candidates to the user, and user can navigate through them to select the desired one.
4  `Completion`: The completion component itself.

The code from the example editor shows the usage:

```go
	// Setting up auto-completion.
	cm := &completion.DefaultCompletion{Editor: editorApp.state}

	// set popup widget to let user navigate the candidates.
<<<<<<< HEAD
	editorApp.popup = *completion.NewCompletionPopup(editorApp.state, cm)
	cm.SetPopup(func(gtx layout.Context, items []gvcode.CompletionCandidate) layout.Dimensions {
		editorApp.popup.TextSize = unit.Sp(12)
		editorApp.popup.Size = image.Point{
			X: gtx.Dp(unit.Dp(400)),
			Y: gtx.Dp(unit.Dp(200)),
		}

		return editorApp.popup.Layout(gtx, th, items)
	})
=======
	popup := completion.NewCompletionPopup(editorApp.state, cm)
	popup.Theme = th
	popup.TextSize = unit.Sp(12)

	cm.AddCompletor(&goCompletor{editor: editorApp.state}, popup)
>>>>>>> f0af2131
```


## Cautions

`gvcode` is not intended to be a drop-in replacement for the official Editor widget as it dropped some features such as single line mode, truncator and max lines limit. 

This project is a work in progress, and the APIs may change as development continues. Please use it at your own risk.


## Contributing

See the [contribution guide](CONTRIBUTING.md) for details.


## Acknowledgments

This project uses code from the [Gio](https://gioui.org/) project, which is licensed under the Unlicense OR MIT License.
<|MERGE_RESOLUTION|>--- conflicted
+++ resolved
@@ -139,24 +139,11 @@
 	cm := &completion.DefaultCompletion{Editor: editorApp.state}
 
 	// set popup widget to let user navigate the candidates.
-<<<<<<< HEAD
-	editorApp.popup = *completion.NewCompletionPopup(editorApp.state, cm)
-	cm.SetPopup(func(gtx layout.Context, items []gvcode.CompletionCandidate) layout.Dimensions {
-		editorApp.popup.TextSize = unit.Sp(12)
-		editorApp.popup.Size = image.Point{
-			X: gtx.Dp(unit.Dp(400)),
-			Y: gtx.Dp(unit.Dp(200)),
-		}
-
-		return editorApp.popup.Layout(gtx, th, items)
-	})
-=======
 	popup := completion.NewCompletionPopup(editorApp.state, cm)
 	popup.Theme = th
 	popup.TextSize = unit.Sp(12)
 
 	cm.AddCompletor(&goCompletor{editor: editorApp.state}, popup)
->>>>>>> f0af2131
 ```
 
 
